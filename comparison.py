--- conflicted
+++ resolved
@@ -266,49 +266,33 @@
     current_month_df['normalized_day'] = None
 
 # Plot the cumulative spending for last month, if data exists
-<<<<<<< HEAD
 if not last_month_df.empty and 'normalized_day' in last_month_df.columns and 'cumulative' in last_month_df.columns:
     ax.plot(last_month_df['normalized_day'], last_month_df['cumulative'], marker='o', label='Last Month',
-            linestyle='-', color='#5470c6', linewidth=2.5, markersize=6, markerfacecolor='#5470c6',
-            markeredgecolor='#ffffff', markeredgewidth=1)
-
-# Plot the cumulative spending for current month, if data exists
-if not current_month_df.empty and 'normalized_day' in current_month_df.columns and 'cumulative' in current_month_df.columns:
-    # Plot actual spending up to input_date (solid line)
-    # current_month_df is already filtered up to input_date + 1 day by get_transactions_df,
-    # then its 'day' and 'cumulative' are calculated.
-    ax.plot(current_month_df['normalized_day'], current_month_df['cumulative'], marker='o', label='Current Month Spending',
-            linestyle='-', color='#91cc75', linewidth=2.5, markersize=6, markerfacecolor='#91cc75',
-            markeredgecolor='#ffffff', markeredgewidth=1)
-=======
-if not last_month_df.empty and 'day' in last_month_df.columns and 'cumulative' in last_month_df.columns:
-    ax.plot(last_month_df['day'], last_month_df['cumulative'], marker='o', label='Last Month',
             linestyle='-', color=color_last_month, linewidth=2, markersize=5, markerfacecolor=color_last_month,
             markeredgecolor='#ffffff', markeredgewidth=0.5, alpha=0.8)
     # Add fill
-    ax.fill_between(last_month_df['day'], last_month_df['cumulative'], color=color_last_month, alpha=0.1)
+    ax.fill_between(last_month_df['normalized_day'], last_month_df['cumulative'], color=color_last_month, alpha=0.1)
     
     # Annotation for last point
     last_val = last_month_df['cumulative'].iloc[-1]
-    last_day = last_month_df['day'].iloc[-1]
+    last_day = last_month_df['normalized_day'].iloc[-1]
     ax.annotate(f'${last_val:,.0f}', xy=(last_day, last_val), xytext=(5, 0), textcoords='offset points',
                 color=color_last_month, fontsize=9, fontweight='bold', va='center')
 
 # Plot the cumulative spending for current month, if data exists
-if not current_month_df.empty and 'day' in current_month_df.columns and 'cumulative' in current_month_df.columns:
-    ax.plot(current_month_df['day'], current_month_df['cumulative'], marker='o', label='Current Month',
+if not current_month_df.empty and 'normalized_day' in current_month_df.columns and 'cumulative' in current_month_df.columns:
+    ax.plot(current_month_df['normalized_day'], current_month_df['cumulative'], marker='o', label='Current Month',
             linestyle='-', color=color_current_month, linewidth=3, markersize=7, markerfacecolor=color_current_month,
             markeredgecolor='#ffffff', markeredgewidth=1.5, zorder=5) # Higher zorder to stay on top
     # Add fill
-    ax.fill_between(current_month_df['day'], current_month_df['cumulative'], color=color_current_month, alpha=0.2)
+    ax.fill_between(current_month_df['normalized_day'], current_month_df['cumulative'], color=color_current_month, alpha=0.2)
 
     # Annotation for last point
     last_val = current_month_df['cumulative'].iloc[-1]
-    last_day = current_month_df['day'].iloc[-1]
+    last_day = current_month_df['normalized_day'].iloc[-1]
     ax.annotate(f'${last_val:,.0f}', xy=(last_day, last_val), xytext=(5, 5), textcoords='offset points',
                 color=color_current_month, fontsize=10, fontweight='bold', va='bottom',
                 bbox=dict(facecolor='#1a1a1a', edgecolor='none', alpha=0.7, pad=1))
->>>>>>> 1c680845
 
 # Plot projected spending for the rest of the month (faded line)
 if not full_current_month_df.empty and 'day' in full_current_month_df.columns and 'cumulative' in full_current_month_df.columns:
